# ![Logo](https://github.com/aappleby/hancho/blob/main/docs/hancho_small.png?raw=true) Hancho

"班長, hanchō - "Squad leader”, from 19th c. Mandarin 班長 (bānzhǎng, “team leader”)"

Hancho is a simple, pleasant build system with few moving parts.

Hancho fits comfortably in a single Python file and requires no installation, just copy-paste it into your source tree.

Hancho is inspired by Ninja (for speed and simplicity) and Bazel (for syntax and extensibility).

Like Ninja, it knows nothing about your build tools and is only trying to assemble and run commands as fast as possible.

Unlike Ninja, you can use glob("*.cpp") and such to make things far less verbose.

Like Bazel, you invoke build rules by calling them as if they were functions with keyword arguments.

Unlike Bazel, you can create build rules that call arbitary Python code (for better or worse).

Hancho should suffice for small to medium sized projects.

[Tutorial Here](tutorial)

[Some Additional Documentation Here](docs)

## Updates
 - 2024-03-28 - The v010 branch now has visualization of template and macro expansion which you can enable via ```--debug_expansion```. It produces diagrams like this:
```
┏ Eval '{join_path(build_path, build_files)}'
┃┏ Eval '{start_path/build_dir/build_tag/rel_source_path}'
┃┃┏ Eval '{rel_path(source_path, command_path)}'
┃┃┃┏ Eval '{start_path}'
┃┃┃┗ /home/user/hancho/tutorial
┃┃┗ .
┃┗ /home/user/hancho/tutorial/build/tut16
┗ [PosixPath('/home/user/hancho/tutorial/build/tut16/app')]
```
 - 2024-03-28 - WIP tutorial for the redesigned Hancho is in the v010 branch here - https://github.com/aappleby/hancho/tree/v010/docs/tutorial
 - 2024-03-22
   - I'm working on a v0.1.0 branch that will rework the way paths/files/directories and template expansion works.
   - The current setup is fine for my personal projects, but I've gotten feedback that it's unintuitive for other use cases - for example, moving a Rule invocation from top-level into a function and then calling that function from another file can change how file paths are interpreted.
   - Similarly, template expansion is currently order-dependent in a few cases - expanding {"a": {"print(b)"}, "b": "{c}", "c": "foo"} can print either "{c}" or "foo" depending on whether "a" or "b" are expanded first.
   - The revised version will fix both those issues but will probably break some existing builds, hence the version bump.
 - 2024-03-19 - Hancho v0.0.5
   - Special dir-related fields are now start_dir, root_dir, leaf_dir, work_dir, and build_dir
   - Hancho files in a submodule can be loaded via load(root="submodule/path", file="build.hancho")
   - Each Hancho module now gets its own 'config' object extended from its parent module (or global_config). This prevents submodules from accidentally changing global fields that their parent modules use while still allowing sharing of configuration across files.
<<<<<<< HEAD
 - 2024-03-13 - Tasks can now 'reserve' jobs so that commands that themselves use many jobs (like Ninja) can block until the jobs are free. See the [job_count](tests/job_count.hancho) test for details.
 - 2024-03-13 - Code cleaned up to be more standard Python style and reduce linter complaints. Added 'rule_dir' field to each Rule that stores the directory of the file that created the rule.
 - 2024-03-12 - Handling of paths is more flexible now (and will be documented shortly). Calling a Rule now returns a Task object. All the task-running code is now in Task instead of Rule.

=======
 
>>>>>>> bbf91ac2
## Installation

``` bash
user@host:~$ wget https://raw.githubusercontent.com/aappleby/hancho/main/hancho.py
user@host:~$ chmod +x hancho.py
user@host:~$ ./hancho.py --help
usage: hancho.py [-h] [-C CHDIR] [-j JOBS] [-v] [-q] [-n] [-d] [-f] [filename]

positional arguments:
  filename              The name of the .hancho file to build

options:
  -h, --help            show this help message and exit
  -C CHDIR, --chdir CHDIR
                        Change directory first
  -j JOBS, --jobs JOBS  Run N jobs in parallel (default = cpu_count)
  -v, --verbose         Print verbose build info
  -q, --quiet           Mute all output
  -n, --dryrun          Do not run commands
  -d, --debug           Print debugging information
  -f, --force           Force rebuild of everything
```

## Simple Example
```py
# examples/hello_world/build.hancho

compile = hancho.command(
  command     = "g++ -MMD -c {files_in} -o {files_out}",
  desc        = "Compile {files_in} -> {files_out}",
  build_files = "{swap_ext(files_in, '.o')}",
  build_deps  = "{swap_ext(files_out, '.d')}",
)

link = hancho.command(
  command = "g++ {files_in} -o {files_out}",
  desc    = "Link {files_in} -> {files_out}",
)

main_o = compile("main.cpp")
main_app = link(main_o, "app")
```
```cpp
// examples/hello_world/main.cpp
#include <stdio.h>

int main(int argc, char** argv) {
  printf("Hello World\n");
  return 0;
}
```
```sh
user@host:~/hancho/examples/hello_world$ ../../hancho.py --verbose
[1/2] Compile main.cpp -> build/main.o
Reason: Rebuilding ['build/main.o'] because some are missing
g++ -MMD -c main.cpp -o build/main.o
[2/2] Link build/main.o -> build/app
Reason: Rebuilding ['build/app'] because some are missing
g++ build/main.o -o build/app
hancho: BUILD PASSED

user@host:~/hancho/examples/hello_world$ build/app
Hello World

user@host:~/hancho/examples/hello_world$ ../../hancho.py --verbose
hancho: BUILD CLEAN
```

## Old Updates

 - 2024-03-13 - Tasks can now 'reserve' jobs so that commands that themselves use many jobs (like Ninja) can block until the jobs are free. See the [job_count](tests/job_count.hancho) test for details.
 - 2024-03-13 - Code cleaned up to be more standard Python style and reduce linter complaints. Added 'rule_dir' field to each Rule that stores the directory of the file that created the rule.
 - 2024-03-12 - Handling of paths is more flexible now (and will be documented shortly). Calling a Rule now returns a Task object. All the task-running code is now in Task instead of Rule.
 - 2024-03-07 - Tests should run on Windows now. Added a Windows build example. Promises are now valid as inputs to any template.
 - 2024-03-04 - Cleaned up pylint & formatting issues in hancho.py and test.py. Hancho.py is now over 500 lines if you include whitespace and comments :D.
 - 2024-03-04 - Unrecognized '--key=value' command line flags are now merged into the global config object. This allows you to do things like "hancho.py --build_dir=some/other/dir" which could be annoying otherwise.
 - 2024-03-02 - Initial release. Some test cases yet to be written.<|MERGE_RESOLUTION|>--- conflicted
+++ resolved
@@ -44,14 +44,7 @@
    - Special dir-related fields are now start_dir, root_dir, leaf_dir, work_dir, and build_dir
    - Hancho files in a submodule can be loaded via load(root="submodule/path", file="build.hancho")
    - Each Hancho module now gets its own 'config' object extended from its parent module (or global_config). This prevents submodules from accidentally changing global fields that their parent modules use while still allowing sharing of configuration across files.
-<<<<<<< HEAD
- - 2024-03-13 - Tasks can now 'reserve' jobs so that commands that themselves use many jobs (like Ninja) can block until the jobs are free. See the [job_count](tests/job_count.hancho) test for details.
- - 2024-03-13 - Code cleaned up to be more standard Python style and reduce linter complaints. Added 'rule_dir' field to each Rule that stores the directory of the file that created the rule.
- - 2024-03-12 - Handling of paths is more flexible now (and will be documented shortly). Calling a Rule now returns a Task object. All the task-running code is now in Task instead of Rule.
-
-=======
  
->>>>>>> bbf91ac2
 ## Installation
 
 ``` bash
